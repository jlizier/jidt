/*
 *  Java Information Dynamics Toolkit (JIDT)
 *  Copyright (C) 2012, Joseph T. Lizier
 *  
 *  This program is free software: you can redistribute it and/or modify
 *  it under the terms of the GNU General Public License as published by
 *  the Free Software Foundation, either version 3 of the License, or
 *  (at your option) any later version.
 *  
 *  This program is distributed in the hope that it will be useful,
 *  but WITHOUT ANY WARRANTY; without even the implied warranty of
 *  MERCHANTABILITY or FITNESS FOR A PARTICULAR PURPOSE.  See the
 *  GNU General Public License for more details.
 *  
 *  You should have received a copy of the GNU General Public License
 *  along with this program.  If not, see <http://www.gnu.org/licenses/>.
 */

package infodynamics.measures.continuous;

import infodynamics.measures.continuous.kraskov.MutualInfoCalculatorMultiVariateKraskov;
import infodynamics.utils.EmpiricalMeasurementDistribution;
import infodynamics.utils.MatrixUtils;
import infodynamics.utils.RandomGenerator;

import java.util.Arrays;
import java.util.Iterator;
import java.util.Random;
import java.util.Vector;

/**
 * Implements {@link MutualInfoCalculatorMultiVariate} to provide a base
 * class with common functionality for child class implementations of
 * {@link MutualInfoCalculatorMultiVariate}
 * via various estimators. 
 * 
 * <p>These various estimators include: e.g. box-kernel estimation, KSG estimators, etc
 * (see the child classes linked above).
 * </p>
 * 
 * <p>Usage is as outlined in {@link MutualInfoCalculatorMultiVariate}.</p>
 * 
  * @author Joseph Lizier (<a href="joseph.lizier at gmail.com">email</a>,
 * <a href="http://lizier.me/joseph/">www</a>)
 */
public abstract class MutualInfoMultiVariateCommon implements
		MutualInfoCalculatorMultiVariate {

	/**
	 * Number of dimenions for our source multivariate data set
	 */
	protected int dimensionsSource = 1;
	/**
	 * Number of dimenions for our destination multivariate data set
	 */
	protected int dimensionsDest = 1;
	
	/**
	 * The set of source observations, retained in case the user wants to retrieve the local
	 *  entropy values of these.
	 * They're held in the order in which they were supplied in the
	 *  {@link addObservations(double[][], double[][])} functions.
	 */
	protected double[][] sourceObservations;
	/**
	 * Stored means of source variables before any normalising or noise addition
	 */
	protected double[] sourceMeansBeforeNorm;
	/**
	 * Stored standard deviations of source variables before any normalising or noise addition
	 */
	protected double[] sourceStdsBeforeNorm;

	/**
	 * The set of destination observations, retained in case the user wants to retrieve the local
	 *  entropy values of these.
	 * They're held in the order in which they were supplied in the
	 *  {@link addObservations(double[][], double[][])} functions.
	 */
	protected double[][] destObservations;
	/**
	 * Stored means of destination variables before any normalising or noise addition
	 */
	protected double[] destMeansBeforeNorm;
	/**
	 * Stored standard deviations of destination variablesbefore any normalising or noise addition
	 */
	protected double[] destStdsBeforeNorm;

	/**
	 * Track which observation set each sample came from
	 */
	protected int[] observationSetIndices;

	/**
	 * Track which sample index within an observation set that each sample came from
	 */
	protected int[] observationTimePoints;

	/**
	 * Total number of observations supplied.
	 * Only valid after {@link #finaliseAddObservations()} is called.
	 */
	protected int totalObservations = 0;

	/**
	 * Store the last computed average MI
	 */
	protected double lastAverage;

	/**
	 * Track whether we've computed the average for the supplied
	 *  observations yet
	 */
	protected boolean miComputed;

	/**
	 * Whether to report debug messages or not
	 */
	protected boolean debug;

	/**
	 * Time difference from the source to the destination observations
	 *  (ie destination lags the source by this time:
	 *  	we compute I(source_{n}; dest_{n+timeDiff}).
	 * (Note that our internal sourceObservations and destObservations
	 *  are adjusted so that there is no timeDiff between them).
	 */
	protected int timeDiff = 0;

	/**
	 * Storage for source observations supplied via {@link #addObservations(double[][], double[][])}
	 * type calls
	 */
	protected Vector<double[][]> vectorOfSourceObservations;
	/**
	 * Storage for destination observations supplied via {@link #addObservations(double[][], double[][])}
	 * type calls
	 */
	protected Vector<double[][]> vectorOfDestinationObservations;
	/**
	 * Tracks separate (time-series) observation sets
	 *  we are taking samples from
	 */
	protected int observationSetIndex = 0;
	/**
	 * Storage for which observation set each
	 *  block of samples comes from
	 */
	protected Vector<Integer> vectorOfObservationSetIndices;
	/**
	 * Storage for start time point for the observation
	 *  set within its block of samples
	 */
	protected Vector<Integer> vectorOfObservationStartTimePoints;

	/**
	 * Whether the user has supplied more than one (disjoint) set of samples
	 */
	protected boolean addedMoreThanOneObservationSet;
	/**
	 * Whether to normalise the incoming data 
	 */
	protected boolean normalise = true;
	/**
	 * Which strategy to choose to select the surrogate data 
	 */
	protected String surrogate_type = PROP_SHUFFLE;
	/**
	 * Whether to add an amount of random noise to the incoming data
	 */
	protected boolean addNoise = false;
	/**
	 * Amount of random Gaussian noise to add to the incoming data.
	 * 0 by default except for KSG estimators (where it is recommended
	 *  and 1e-8 is used to match MILCA toolkit)
	 */
	protected double noiseLevel = (double) 0.0;
	/**
<<<<<<< HEAD
	 * Whether we use dynamic correlation exclusion
	 */
	protected boolean dynCorrExcl = false;
	/**
	 * Size of dynamic correlation exclusion window.
	 */
	protected int dynCorrExclTime = 0;
=======
	 * Has the user set a seed for the random noise
	 */
	protected boolean noiseSeedSet = false;
	/**
	 * Seed that the user set for the random noise
	 */
	protected long noiseSeed = 0;

>>>>>>> ed944b7e
	/* (non-Javadoc)
	 * @see infodynamics.measures.continuous.ChannelCalculatorCommon#initialise()
	 */
	public void initialise() throws Exception {
		initialise(dimensionsSource, dimensionsDest);
	}

	public void initialise(int sourceDimensions, int destDimensions) {
		dimensionsSource = sourceDimensions;
		dimensionsDest = destDimensions;
		lastAverage = 0.0;
		totalObservations = 0;
		miComputed = false;
		sourceObservations = null;
		destObservations = null;
		sourceMeansBeforeNorm = null;
		sourceStdsBeforeNorm = null;
		destMeansBeforeNorm = null;
		destStdsBeforeNorm = null;
		observationSetIndices = null;
		observationTimePoints = null;
		observationSetIndex = 0;
		vectorOfObservationSetIndices = null;
		vectorOfObservationStartTimePoints = null;
		addedMoreThanOneObservationSet = false;
	}

	/**
	 * Set properties for the calculator.
	 * New property values are not guaranteed to take effect until the next call
	 *  to an initialise method. 
	 * 
	 * <p>Valid property names, and what their
	 * values should represent, include:</p>
	 * <ul>
	 * 		<li>{@link MutualInfoCalculatorMultiVariate#PROP_TIME_DIFF} --
	 *  		Time difference between source and destination (0 by default).
	 * 			Must be >= 0.
	 * 		</li>
	 *  <li>{@link #PROP_NORMALISE} -- whether to normalise the incoming individual
	 *      variables to mean 0 and standard deviation 1 (true by default, except for Gaussian calculator)</li>
	 *  <li>{@link #PROP_SURROGATE_TYPE} -- Which strategy to choose to select the surrogate data. Valid values are 
	 *		"SHUFFLE" - randomly suffling data, or "ROTATE", keeping data consecutive but shuffling orders. Default is shuffle.</li>
	 *  <li>{@link #PROP_ADD_NOISE} -- a standard deviation for an amount of
	 *    random Gaussian noise to add to
	 *      each variable, to avoid having neighbourhoods with artificially
	 *      large counts. (We also accept "false" to indicate "0".)
	 *      The amount is added in after any normalisation,
	 *      so can be considered as a number of standard deviations of the data.
	 *      Default is 0 for most estimators; this is strongly recommended by
	 *      by Kraskov for the KSG method though, so for that estimator we 
	 *      use 1e-8 to match the MILCA toolkit (though note it adds in
	 *      a random amount of noise in [0,noiseLevel) ).</li>
	 *  <li>{@link #PROP_NOISE_SEED} -- a long value seed for the random noise generator or
	 *      the string {@link MutualInfoCalculatorMultiVariate#NOISE_NO_SEED_VALUE} for no seed (default)</li>
	 * </ul>
	 * 
	 * <p>Unknown property values are ignored.</p>
	 * 
	 * @param propertyName name of the property
	 * @param propertyValue value of the property
	 * @throws Exception for invalid property values
	 */
	public void setProperty(String propertyName, String propertyValue)
			throws Exception {
		
		boolean propertySet = true;
		if (propertyName.equalsIgnoreCase(PROP_TIME_DIFF)) {
			timeDiff = Integer.parseInt(propertyValue);
			if (timeDiff < 0) {
				throw new Exception("Time difference must be >= 0. Flip data1 and data2 around if required.");
			}
		} else if (propertyName.equalsIgnoreCase(PROP_DYN_CORR_EXCL_TIME)) {
			dynCorrExclTime = Integer.parseInt(propertyValue);
			dynCorrExcl = (dynCorrExclTime > 0);	
	    } else if (propertyName.equalsIgnoreCase(PROP_NORMALISE)) {
	        normalise = Boolean.parseBoolean(propertyValue);
		} else if (propertyName.equalsIgnoreCase(PROP_SURROGATE_TYPE)){
			if (Arrays.asList(VALID_SURROGATE_TYPES).contains(propertyValue.toUpperCase())) {
				surrogate_type = propertyValue.toUpperCase();
			} else {
				throw new IllegalArgumentException("Invalid value for surrogate_type. Allowed values are: " + VALID_SURROGATE_TYPES);
			}
	    } else if (propertyName.equalsIgnoreCase(PROP_ADD_NOISE)) {
	        if (propertyValue.equals("0") ||
	            propertyValue.equalsIgnoreCase("false")) {
	          addNoise = false;
	          noiseLevel = 0;
	        } else {
	          addNoise = true;
	          noiseLevel = Double.parseDouble(propertyValue);
	        }
	    } else if (propertyName.equalsIgnoreCase(PROP_NOISE_SEED)) {
	    	if (propertyValue.equals(NOISE_NO_SEED_VALUE)) {
	    		noiseSeedSet = false;
	    	} else {
	    		noiseSeedSet = true;
	    		noiseSeed = Long.parseLong(propertyValue);
	    	}
		} else {
			// No property was set here
			propertySet = false;
		}
		if (debug && propertySet) {
			System.out.println(this.getClass().getSimpleName() + ": Set property " + propertyName +
					" to " + propertyValue);
		}
	}

	@Override
	public String getProperty(String propertyName)
			throws Exception {
		
		if (propertyName.equalsIgnoreCase(PROP_TIME_DIFF)) {
			return Integer.toString(timeDiff);
		} else if (propertyName.equalsIgnoreCase(PROP_DYN_CORR_EXCL_TIME)) {
			return Integer.toString(dynCorrExclTime);
	    } else if (propertyName.equalsIgnoreCase(PROP_NORMALISE)) {
	        return Boolean.toString(normalise);
	    } else if (propertyName.equalsIgnoreCase(PROP_ADD_NOISE)) {
	        return Double.toString(noiseLevel);
<<<<<<< HEAD
		} else if (propertyName.equalsIgnoreCase(PROP_SURROGATE_TYPE)){
			return surrogate_type;
=======
	    } else if (propertyName.equalsIgnoreCase(PROP_NOISE_SEED)) {
	    	if (noiseSeedSet) {
	    		return Long.toString(noiseSeed);
	    	} else {
	    		return NOISE_NO_SEED_VALUE;
	    	}
>>>>>>> ed944b7e
		} else {
			// No property was recognised here
			throw new Exception("Unknown property to get: " + propertyName);
		}
	}

	@Override
	public void setObservations(double[][] source, double[][] destination) throws Exception {
		startAddObservations();
		addObservations(source, destination);
		finaliseAddObservations();
	}

	/**
	 * A non-overloaded method signature for setObservations with 2D arguments, as there have been
	 *  some problems calling overloaded versions of setObservations from jpype. 
	 * 
	 * @param source
	 * @param destination
	 * @throws Exception
	 */
	public void setObservations2D(double[][] source, double[][] destination) throws Exception {
		setObservations(source, destination);
	}

	@Override
	public void setObservations(double[] source, double[] destination) throws Exception {
		startAddObservations();
		addObservations(source, destination);
		finaliseAddObservations();
	}

	/**
	 * A non-overloaded method signature for setObservations with 1D arguments, as there have been
	 *  some problems calling overloaded versions of setObservations from jpype. 
	 * 
	 * @param source
	 * @param destination
	 * @throws Exception
	 */
	public void setObservations1D(double[] source, double[] destination) throws Exception {
		setObservations(source, destination);
	}
	
	@Override
	public void setObservations(double[] source, double[][] destination) throws Exception {
		startAddObservations();
		addObservations(source, destination);
		finaliseAddObservations();
	}

	@Override
	public void setObservations(double[][] source, double[] destination) throws Exception {
		startAddObservations();
		addObservations(source, destination);
		finaliseAddObservations();
	}

	@Override
	public void setObservations(double[][] source, double[][] destination,
			boolean[] sourceValid, boolean[] destValid) throws Exception {
		startAddObservations();
		addObservations(source, destination, sourceValid, destValid);
		finaliseAddObservations();
	}
	
	@Override
	public void setObservations(double[] source, double[] destination,
			boolean[] sourceValid, boolean[] destValid) throws Exception {

		if ((dimensionsDest != 1) || (dimensionsSource != 1)) {
			throw new Exception("The number of source and dest dimensions (having been initialised to " +
					dimensionsSource + " and " + dimensionsDest + ") can only be 1 when " +
					"the univariate addObservations(double[],double[]) and " + 
					"setObservations(double[],double[]) methods are called");
		}
		setObservations(MatrixUtils.reshape(source, source.length, 1),
				MatrixUtils.reshape(destination, destination.length, 1),
				sourceValid, destValid);
	}
	
	@Override
	public void setObservations(double[][] source, double[][] destination,
			boolean[][] sourceValid, boolean[][] destValid) throws Exception {

		boolean[] allSourceValid = MatrixUtils.andRows(sourceValid);
		boolean[] allDestValid = MatrixUtils.andRows(destValid);
		setObservations(source, destination, allSourceValid, allDestValid);
	}

	@Override
	public void startAddObservations() {
		vectorOfSourceObservations = new Vector<double[][]>();
		vectorOfDestinationObservations = new Vector<double[][]>();
		vectorOfObservationSetIndices = new Vector<Integer>();
		vectorOfObservationStartTimePoints = new Vector<Integer>();
	}
	
	@Override
	public void addObservations(double[][] source, double[][] destination) throws Exception {
		// Use the current observationSetIndex and increment for next use:
		addObservationsTrackObservationIDs(source, destination, observationSetIndex++, 0);
	}
	
	public void addObservationsTrackObservationIDs(double[][] source, double[][] destination,
			int observationSetIndexToUse, int startTimeIndex) throws Exception {
		if (vectorOfSourceObservations == null) {
			// startAddObservations was not called first
			throw new RuntimeException("User did not call startAddObservations before addObservations");
		}
		if (source.length != destination.length) {
			throw new Exception(String.format("Source and destination lengths (%d and %d) must match!",
					source.length, destination.length));
		}
		if (source.length <= timeDiff) {
			// we won't be taking any observations here
			return;
		}
		if (source[0].length != dimensionsSource) {
			throw new Exception(String.format("Number of joint variables in source data %d " +
					"does not match the initialised value %d", source[0].length, dimensionsSource));
		}
		if (destination[0].length != dimensionsDest) {
			throw new Exception(String.format("Number of joint variables in destination data %d " +
					"does not match the initialised value %d", destination[0].length, dimensionsDest));
		}
		vectorOfSourceObservations.add(source);
		vectorOfDestinationObservations.add(destination);
		vectorOfObservationSetIndices.add(observationSetIndexToUse);
		vectorOfObservationStartTimePoints.add(startTimeIndex);
	}

	/**
	 * A non-overloaded method signature for addObservations with 2D arguments, as there have been
	 *  some problems calling overloaded versions of setObservations from jpype. 
	 * 
	 * @param source
	 * @param destination
	 * @throws Exception
	 */
	public void addObservations2D(double[][] source, double[][] destination) throws Exception {
		addObservations(source, destination);
	}

	@Override
	public void addObservations(double[] source, double[] destination) throws Exception {
		
		if ((dimensionsDest != 1) || (dimensionsSource != 1)) {
			throw new Exception("The number of source and dest dimensions (having been initialised to " +
					dimensionsSource + " and " + dimensionsDest + ") can only be 1 when " +
					"the univariate addObservations(double[],double[]) and " + 
					"setObservations(double[],double[]) methods are called");
		}
		addObservations(MatrixUtils.reshape(source, source.length, 1),
						MatrixUtils.reshape(destination, destination.length, 1));
	}

	/**
	 * A non-overloaded method signature for addObservations with 1D arguments, as there have been
	 *  some problems calling overloaded versions of setObservations from jpype. 
	 * 
	 * @param source
	 * @param destination
	 * @throws Exception
	 */
	public void addObservations1D(double[] source, double[] destination) throws Exception {
		addObservations(source, destination);
	}

	@Override
	public void addObservations(double[] source, double[][] destination) throws Exception {
		
		if (dimensionsSource != 1) {
			throw new Exception("The number of source dimensions (having been initialised to " +
					dimensionsSource + ") can only be 1 when " +
					"the partially univariate addObservations(double[],double[][]) and " + 
					"setObservations(double[],double[][]) methods are called");
		}
		addObservations(MatrixUtils.reshape(source, source.length, 1),
						destination);
	}
	
	@Override
	public void addObservations(double[][] source, double[] destination) throws Exception {
		
		if (dimensionsDest != 1) {
			throw new Exception("The number of dest dimensions (having been initialised to " +
					dimensionsDest + ") can only be 1 when " +
					"the partially univariate addObservations(double[][],double[]) and " + 
					"setObservations(double[][],double[]) methods are called");
		}
		addObservations(source,
				MatrixUtils.reshape(destination, destination.length, 1));
	}
	
	@Override
	public void addObservations(double[][] source, double[][] destination,
			int startTime, int numTimeSteps) throws Exception {
		addObservations(source, destination, startTime, numTimeSteps, observationSetIndex++);
	}
	
	protected void addObservations(double[][] source, double[][] destination,
			int startTime, int numTimeSteps, int observationSetIndexToUse) throws Exception {
		if (vectorOfSourceObservations == null) {
			// startAddObservations was not called first
			throw new RuntimeException("User did not call startAddObservations before addObservations");
		}
		if (numTimeSteps <= timeDiff) {
			// We won't be taking any observations here
			return;
		}
		double[][] sourceToAdd = new double[numTimeSteps][];
		System.arraycopy(source, startTime, sourceToAdd, 0, numTimeSteps);
		double[][] destToAdd = new double[numTimeSteps][];
		System.arraycopy(destination, startTime, destToAdd, 0, numTimeSteps);
		addObservationsTrackObservationIDs(sourceToAdd, destToAdd, observationSetIndexToUse, startTime);
	}

	@Override
	public void addObservations(double[] source, double[] destination,
			int startTime, int numTimeSteps) throws Exception {
		
		if ((dimensionsDest != 1) || (dimensionsSource != 1)) {
			throw new Exception("The number of source and dest dimensions (having been initialised to " +
					dimensionsSource + " and " + dimensionsDest + ") can only be 1 when " +
					"the univariate addObservations(double[],double[]) and " + 
					"setObservations(double[],double[]) methods are called");
		}
		addObservations(MatrixUtils.reshape(source, source.length, 1),
						MatrixUtils.reshape(destination, destination.length, 1),
						startTime, numTimeSteps);
	}

	public void addObservations(double[] source, double[] destination,
			boolean[] sourceValid, boolean[] destValid) throws Exception {
		addObservations(MatrixUtils.reshape(source, source.length, 1),
				MatrixUtils.reshape(destination, destination.length, 1),
				sourceValid, destValid);
	}
	
	public void addObservations(double[][] source, double[][] destination,
			boolean[] sourceValid, boolean[] destValid) throws Exception {
		
		Vector<int[]> startAndEndTimePairs = computeStartAndEndTimePairs(sourceValid, destValid);
		
		// We've found the set of start and end times for this pair
		startAddObservations();
		for (int[] timePair : startAndEndTimePairs) {
			int startTime = timePair[0];
			int endTime = timePair[1];
			addObservations(source, destination, startTime, endTime - startTime + 1, observationSetIndex);
		}
		observationSetIndex++;
		finaliseAddObservations();
	}

	public void addObservations(double[][] source, double[][] destination,
			boolean[][] sourceValid, boolean[][] destValid) throws Exception {
		
		boolean[] allSourceValid = MatrixUtils.andRows(sourceValid);
		boolean[] allDestValid = MatrixUtils.andRows(destValid);
		addObservations(source, destination, allSourceValid, allDestValid);
	}

	/**
	 * Signal that the observations are now all added, PDFs can now be constructed.
	 * 
	 * <p>This default implementation simply puts all of the observations into
	 *  the {@link #sourceObservations} and {@link #destObservations} arrays.
	 * Usually child implementations will override this, call this implementation
	 *  to perform the common processing, then perform their own processing.
	 * </p>
	 * 
	 * @throws Exception Allow child classes to throw an exception if there
	 *  is an issue detected specific to that calculator.
	 */
	public void finaliseAddObservations() throws Exception {
		// First work out the size to allocate the joint vectors, and do the allocation:
		totalObservations = 0;
		for (double[][] destination : vectorOfDestinationObservations) {
			totalObservations += destination.length - timeDiff;
		}
		destObservations = new double[totalObservations][dimensionsDest];
		sourceObservations = new double[totalObservations][dimensionsSource];
		observationSetIndices = new int[totalObservations];
		observationTimePoints = new int[totalObservations];
		
		// Construct the joint vectors from the given observations
		//  (removing redundant data which is outside any timeDiff)
		int startObservation = 0;
		Iterator<double[][]> iterator = vectorOfDestinationObservations.iterator();
		Iterator<Integer> iteratorObsSetIndices = vectorOfObservationSetIndices.iterator();
		Iterator<Integer> iteratorObsStartTimePoints = vectorOfObservationStartTimePoints.iterator();
		for (double[][] source : vectorOfSourceObservations) {
			double[][] destination = iterator.next();
			// Copy the data from these given observations into our master 
			//  array, aligning them incorporating the timeDiff:
			MatrixUtils.arrayCopy(source, 0, 0,
					sourceObservations, startObservation, 0,
					source.length - timeDiff, dimensionsSource);
			MatrixUtils.arrayCopy(destination, timeDiff, 0,
					destObservations, startObservation, 0,
					destination.length - timeDiff, dimensionsDest);
			int numNewObservations = destination.length - timeDiff;
			// And update which observation set and time index each sample came from:
			Arrays.fill(observationSetIndices, startObservation, startObservation + numNewObservations, iteratorObsSetIndices.next());
			int firstTimeSampleId = iteratorObsStartTimePoints.next(); // This is the first sample of the source; storing the time index for destination below.
			for (int i = 0; i < numNewObservations; i++) {
				observationTimePoints[startObservation + i] = firstTimeSampleId + timeDiff + i;
			}
			startObservation += numNewObservations;
		}
		if (vectorOfSourceObservations.size() > 1) {
			addedMoreThanOneObservationSet = true;
		}
		// We don't need to keep the vectors of observation sets anymore:
		vectorOfSourceObservations = null;
		vectorOfDestinationObservations = null;
		
		// Normalise the data if required, and store means/stds any normalising
		sourceMeansBeforeNorm = MatrixUtils.means(sourceObservations);
		sourceStdsBeforeNorm = MatrixUtils.stdDevs(sourceObservations, sourceMeansBeforeNorm);
		destMeansBeforeNorm = MatrixUtils.means(destObservations);
		destStdsBeforeNorm = MatrixUtils.stdDevs(destObservations, destMeansBeforeNorm);
		if (normalise) {
			normaliseData();
		}

		// Add Gaussian noise of std dev noiseLevel to the data if required
		if (addNoise) {
			Random random = new Random();
	    	if (noiseSeedSet) {
	    		random.setSeed(noiseSeed);
	    	}
			for (int r = 0; r < sourceObservations.length; r++) {
				for (int c = 0; c < dimensionsSource; c++) {
					sourceObservations[r][c] +=
							random.nextGaussian()*noiseLevel;
				}
				for (int c = 0; c < dimensionsDest; c++) {
					destObservations[r][c] +=
							random.nextGaussian()*noiseLevel;
				}
			}
		}
	}
	
	/**
	 * Protected method to normalise the stored data samples for each variable.
	 * This method can be overriden by children if required to perform
	 * specific actions for their estimation methods.
	 * Assumes that the member variables for means and stds have already been computed.
	 */
	protected void normaliseData() {
		// We can overwrite these since they're already
		//  a copy of the users' data.
		MatrixUtils.normalise(sourceObservations, sourceMeansBeforeNorm, sourceStdsBeforeNorm);
		MatrixUtils.normalise(destObservations, destMeansBeforeNorm, destStdsBeforeNorm);
	}
	
	/**
	 * Generate a resampled distribution of what the MI would look like,
	 * under a null hypothesis that the source values of our
	 * samples had no relation to the destination value.
	 * 
	 * <p>See Section II.E "Statistical significance testing" of 
	 * the JIDT paper below for a description of how this is done for MI.
	 * </p>
	 * 
	 * <p>Note that if several disjoint time-series have been added 
	 * as observations using {@link #addObservations(double[])} etc.,
	 * then these separate "trials" will be mixed up in the generation
	 * of surrogates here.</p>
	 * 
	 * <p>This method (in contrast to {@link #computeSignificance(int[][])})
	 * creates <i>random</i> shufflings of the next values for the surrogate MI
	 * calculations.</p>
	 * 
	 * @param numSurrogatesToCheck number of surrogate samples for permutations
	 *  to generate the distribution.
	 * @return the distribution of channel measure scores under this null hypothesis.
	 * @see "J.T. Lizier, 'JIDT: An information-theoretic
	 *    toolkit for studying the dynamics of complex systems', 2014."
	 * @throws Exception
	 */
	public EmpiricalMeasurementDistribution computeSignificance(int numSurrogatesToCheck) throws Exception {
		// Generate the re-ordered indices:
		RandomGenerator rg = new RandomGenerator();
		// (Not necessary to check for distinct random perturbations)
		int[][] newOrderings = new int[numSurrogatesToCheck][sourceObservations.length];
		
		if (surrogate_type.equalsIgnoreCase(PROP_ROTATE)){
			newOrderings = rg.generateRotatedSurrogates(sourceObservations.length, numSurrogatesToCheck, dynCorrExclTime);
		} else {
			newOrderings = rg.generateRandomPerturbations(sourceObservations.length, numSurrogatesToCheck);
		}
		return computeSignificance(newOrderings);
	}

	/**
	 * Generate a resampled distribution of what the MI would look like,
	 * under a null hypothesis that the source values of our
	 * samples had no relation to the destination value.
	 * 
	 * <p>See Section II.E "Statistical significance testing" of 
	 * the JIDT paper below for a description of how this is done for MI.
	 * </p>
	 * 
	 * <p>Note that if several disjoint time-series have been added 
	 * as observations using {@link #addObservations(double[])} etc.,
	 * then these separate "trials" will be mixed up in the generation
	 * of surrogates here.</p>
	 * 
	 * <p>This method (in contrast to {@link #computeSignificance(int)})
	 * allows the user to specify how to construct the surrogates,
	 * such that repeatable results may be obtained.</p>
	 * 
	 * <p>We provide a simple implementation which would be suitable for
	 *  any child class, though the child class may prefer to make its
	 *  own implementation to make class-specific optimisations.
	 *  Child classes must implement {@link java.lang.Cloneable}
	 *  for this method to be callable for them, and indeed implement
	 *  a <code>clone()</code> method in a way that protects their structure
	 *  from alteration by surrogate data being supplied to it.</p>
	 *  
	 * <p>We permute the source variable against the destination
	 *  to be consistent with the description in {@link ChannelCalculator#computeSignificance(int[][])}
	 *  (though in theory this doesn't matter for this function call).
	 * </p>
	 * 
	 * @param newOrderings a specification of how to shuffle the next values
	 *  to create the surrogates to generate the distribution with. The first
	 *  index is the permutation number (i.e. newOrderings.length is the number
	 *  of surrogate samples we use to bootstrap to generate the distribution here.)
	 *  Each array newOrderings[i] should be an array of length N (where
	 *  would be the value returned by {@link #getNumObservations()}),
	 *  containing a permutation of the values in 0..(N-1).
	 * @return the distribution of channel measure scores under this null hypothesis.
	 * @see "J.T. Lizier, 'JIDT: An information-theoretic
	 *    toolkit for studying the dynamics of complex systems', 2014."
	 * @throws Exception where the length of each permutation in newOrderings
	 *   is not equal to the number N samples that were previously supplied.
	 */
	public EmpiricalMeasurementDistribution computeSignificance(int[][] newOrderings) throws Exception {
		
		int numSurrogatesToCheck = newOrderings.length;
		if (!miComputed) {
			computeAverageLocalOfObservations();
		}
		
		double[] surrogateMeasurements = new double[numSurrogatesToCheck];
		
		// Now compute the MI for each set of shuffled data:
		for (int i = 0; i < numSurrogatesToCheck; i++) {
			// Compute a new surrogate MI
			surrogateMeasurements[i] = computeAverageLocalOfObservations(newOrderings[i]);
			if (debug){
				System.out.println("New MI was " + surrogateMeasurements[i]);
			}
		}
		
		return new EmpiricalMeasurementDistribution(surrogateMeasurements, lastAverage);
	}

	/**
	 * <p>Compute the mutual information if the first (source) variable were
	 *  ordered as per the ordering specified in newOrdering.</p>
	 * 
	 * <p>Note that if several disjoint time-series have been added 
	 * as observations using {@link #addObservations(double[])} etc.,
	 * then these separate "trials" will be mixed up in the generation
	 * of a shuffled source series here.</p>
	 * 
	 * <p>This method is primarily intended for use in {@link #computeSignificance(int[][])}
	 * however has been made public in case users wish to access it.
	 * </p>
	 * 
	 * <p>We provide a simple implementation which would be suitable for
	 *  any child class, though the child class may prefer to make its
	 *  own implementation to make class-specific optimisations.
	 *  Child classes must implement {@link java.lang.Cloneable}
	 *  for this method to be callable for them, and indeed implement
	 *  the <code>clone()</code> method in a way that protects their structure
	 *  from alteration by surrogate data being supplied to it.</p>
	 *  
	 * <p>Child implementations must only over-write lastAverage
	 * if <code>newOrdering</code> is null, which indicates that the original
	 * ordering should be used (making this equivalent to a call to
	 * {@link #computeAverageLocalOfObservations()}).</p>
	 *  
	 * @param newOrdering a specification of how to shuffle the source values
	 *  to create a surrogate source time series.
	 *  It is an array of length N (where
	 *  would be the value returned by {@link #getNumObservations()}),
	 *  containing a permutation of the values in 0..(N-1).
	 * @return the surrogate MI score if the source values were shuffled as specified.
	 * @throws Exception
	 */
	public double computeAverageLocalOfObservations(int[] newOrdering)
			throws Exception {
		
		if (newOrdering == null) {
			return computeAverageLocalOfObservations();
		}
		if (!miComputed) {
			computeAverageLocalOfObservations();
		}
		
		// Take a clone of the object to compute the MI of the surrogates:
		// (this is a shallow copy, it doesn't make new copies of all
		//  the arrays)
		MutualInfoMultiVariateCommon miSurrogateCalculator =
				(MutualInfoMultiVariateCommon) this.clone();
		// Turn off normalisation and adding noise here since the data will already have been normalised 
		//  and noise added with the first run of the calculator. Normalising again can cause complication if
		//  the original data had no standard deviation (normalising again now would inflate 
		//  the small added noise values to the standard scale, and bring a range of CMI values
		//  instead of just the zeros that we should otherwise get).
		miSurrogateCalculator.setProperty(MutualInfoCalculatorMultiVariateKraskov.PROP_NORMALISE, "false");
		miSurrogateCalculator.setProperty(MutualInfoCalculatorMultiVariateKraskov.PROP_ADD_NOISE, "0");

		// Generate a new re-ordered source data
		double[][] shuffledSourceData =
				MatrixUtils.extractSelectedTimePointsReusingArrays(
					sourceObservations, newOrdering);
		// Perform new initialisations
		miSurrogateCalculator.initialise(dimensionsSource, dimensionsDest);
		// Set new observations
		miSurrogateCalculator.setObservations(shuffledSourceData, destObservations);
		// Compute the MI
		return miSurrogateCalculator.computeAverageLocalOfObservations();
	}

	public double[] computeLocalUsingPreviousObservations(
			double[] newSourceObservations, double[] newDestObservations)
					throws Exception {
		if ((dimensionsDest != 1) || (dimensionsSource != 1)) {
			throw new Exception("The number of source and dest dimensions (having been initialised to " +
					dimensionsSource + " and " + dimensionsDest + ") can only be 1 when " +
					"the univariate addObservations(double[],double[]) and " + 
					"setObservations(double[],double[]) methods are called");
		}
		return computeLocalUsingPreviousObservations(
				MatrixUtils.reshape(newSourceObservations, newSourceObservations.length, 1),
				MatrixUtils.reshape(newDestObservations, newDestObservations.length, 1));
	}

	public void setDebug(boolean debug) {
		this.debug = debug;
	}

	/**
	 * Return the MI last calculated in a call to {@link #computeAverageLocalOfObservations()}
	 * or {@link #computeLocalOfPreviousObservations()} after the previous
	 * {@link #initialise()} call.
	 * 
	 * @return the last computed average mutual information
	 */
	public double getLastAverage() {
		return lastAverage;
	}

	/**
	 * Get the number of samples to be used for the PDFs here 
	 * which have been supplied by calls to
	 * {@link #setObservations(double[][], double[][])},
	 * {@link #addObservations(double[][], double[][])}
	 * etc.
	 * 
	 * <p>Note that the number of samples may not be equal to the length of time-series
	 * supplied (i.e. where a {@link MutualInfoCalculatorMultiVariate#PROP_TIME_DIFF}
	 * is set).
	 * </p>
	 * 
	 * @throws Exception if child class computes MI without explicit observations
	 *  (e.g. {@link infodynamics.measures.continuous.gaussian.MutualInfoCalculatorMultiVariateGaussian})
	 */
	public int getNumObservations() throws Exception {
		return totalObservations;
	}

	public boolean getAddedMoreThanOneObservationSet() {
		return addedMoreThanOneObservationSet;
	}

	/**
	 * Compute a vector of start and end pairs of time points, between which we have
	 *  valid series of both source and destinations.
	 * 
	 * <p>Made public so it can be used if one wants to compute the number of
	 *  observations prior to setting the observations.</p>
	 * 
	 * @param sourceValid a time series (with indices the same as observations)
	 *  indicating whether the entry in observations at that index is valid for the source; 
	 * @param destValid as described for <code>sourceValid</code>
	 * @return a vector for start and end time pairs of valid series
	 *  of observations.
	 */
	public Vector<int[]> computeStartAndEndTimePairs(boolean[] sourceValid, boolean[] destValid) {
		// Scan along the data avoiding invalid values
		int startTime = 0;
		int endTime = 0;
		boolean lookingForStart = true;
		Vector<int[]> startAndEndTimePairs = new Vector<int[]>();
		for (int t = 0; t < destValid.length; t++) {
			if (lookingForStart) {
				// Precondition: startTime holds a candidate start time
				//  (source value is at startTime == t - timeDiff)
				if (destValid[t] && sourceValid[t - timeDiff]) {
					// This point is OK at the source and destination
					// Set a candidate endTime
					endTime = t;
					lookingForStart = false;
					if (t == destValid.length - 1) {
						// we need to terminate now
						int[] timePair = new int[2];
						timePair[0] = startTime;
						timePair[1] = endTime;
						startAndEndTimePairs.add(timePair);
						// System.out.printf("t_s=%d, t_e=%d\n", startTime, endTime);
					}
				} else {
					// We need to keep looking.
					// Move the potential start time to the next point
					startTime++;
				}
			} else {
				// Precondition: startTime holds the start time for this set, 
				//  endTime holds a candidate end time
				// Check if we can include the current time step
				boolean terminateSequence = false;
				if (destValid[t] && sourceValid[t - timeDiff]) {
					// We can extend
					endTime = t;
				} else {
					terminateSequence = true;
				}
				if (t == destValid.length - 1) {
					// we need to terminate the sequence anyway
					terminateSequence = true;
				}
				if (terminateSequence) {
					// This section is done
					int[] timePair = new int[2];
					timePair[0] = startTime;
					timePair[1] = endTime;
					startAndEndTimePairs.add(timePair);
					// System.out.printf("t_s=%d, t_e=%d\n", startTime, endTime);
					lookingForStart = true;
					startTime = t + 1;
				}
			}
		}
		return startAndEndTimePairs;
	}	

	@Override
	public int[] getObservationSetIndices() {
		return observationSetIndices;
	}

	@Override
	public int[] getObservationTimePoints() {
		return observationTimePoints;
	}
}<|MERGE_RESOLUTION|>--- conflicted
+++ resolved
@@ -177,7 +177,6 @@
 	 */
 	protected double noiseLevel = (double) 0.0;
 	/**
-<<<<<<< HEAD
 	 * Whether we use dynamic correlation exclusion
 	 */
 	protected boolean dynCorrExcl = false;
@@ -185,7 +184,6 @@
 	 * Size of dynamic correlation exclusion window.
 	 */
 	protected int dynCorrExclTime = 0;
-=======
 	 * Has the user set a seed for the random noise
 	 */
 	protected boolean noiseSeedSet = false;
@@ -193,8 +191,6 @@
 	 * Seed that the user set for the random noise
 	 */
 	protected long noiseSeed = 0;
-
->>>>>>> ed944b7e
 	/* (non-Javadoc)
 	 * @see infodynamics.measures.continuous.ChannelCalculatorCommon#initialise()
 	 */
@@ -316,18 +312,15 @@
 	        return Boolean.toString(normalise);
 	    } else if (propertyName.equalsIgnoreCase(PROP_ADD_NOISE)) {
 	        return Double.toString(noiseLevel);
-<<<<<<< HEAD
-		} else if (propertyName.equalsIgnoreCase(PROP_SURROGATE_TYPE)){
-			return surrogate_type;
-=======
+  		} else if (propertyName.equalsIgnoreCase(PROP_SURROGATE_TYPE)){
+			  return surrogate_type;
 	    } else if (propertyName.equalsIgnoreCase(PROP_NOISE_SEED)) {
 	    	if (noiseSeedSet) {
 	    		return Long.toString(noiseSeed);
 	    	} else {
 	    		return NOISE_NO_SEED_VALUE;
 	    	}
->>>>>>> ed944b7e
-		} else {
+    } else {
 			// No property was recognised here
 			throw new Exception("Unknown property to get: " + propertyName);
 		}
